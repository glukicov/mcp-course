- title: "0. Welcome to the MCP Course"
  sections:
  - local: unit0/introduction
    title: Welcome to the MCP Course
    
- title: "1. Introduction to Model Context Protocol"
  sections:
  - local: unit1/introduction
    title: Introduction to Model Context Protocol (MCP)
  - local: unit1/key-concepts
    title: Key Concepts and Terminology
  - local: unit1/architectural-components
    title: Architectural Components
  - local: unit1/quiz1
    title: Quiz 1 - MCP Fundamentals
  - local: unit1/communication-protocol
    title: The Communication Protocol
  - local: unit1/capabilities
    title: Understanding MCP Capabilities
  - local: unit1/sdk
    title: MCP SDK
  - local: unit1/quiz2
    title: Quiz 2 - MCP SDK
  - local: unit1/mcp-clients
    title: MCP Clients
  - local: unit1/gradio-mcp
    title: Gradio MCP Integration
  - local: unit1/unit1-recap
    title: Unit 1 Recap
  - local: unit1/certificate
    title: Get your certificate!

- title: "2. Use Case: End-to-End MCP Application"
  sections:
  - local: unit2/introduction
    title: Introduction to Building an MCP Application
  - local: unit2/gradio-server
    title: Building the Gradio MCP Server
  - local: unit2/clients
    title: Using MCP Clients with your application
  - local: unit2/gradio-client
    title: Building an MCP Client with Gradio
  - local: unit2/tiny-agents
    title: Building Tiny Agents with MCP and the Hugging Face Hub

<<<<<<< HEAD
- title: "3. Advanced MCP Development: Custom Workflow Servers"
  sections:
  - local: unit3/introduction
    title: Building Custom Workflow Servers for Claude Code
  - local: unit3/build-mcp-server
    title: "Module 1: Build MCP Server"
  - local: unit3/github-actions-integration
    title: "Module 2: GitHub Actions Integration"
  - local: unit3/slack-notification
    title: "Module 3: Slack Notification"
  - local: unit3/conclusion
    title: "Unit 3 Conclusion"
=======
- title: "3.1. Use Case: Build a Pull Request Agent on the Hub"
  sections:
  - local: unit3_1/introduction
    title: Build a Pull Request Agent on the Hugging Face Hub
  - local: unit3_1/setting-up-the-project
    title: Setting up the Project
  - local: unit3_1/creating-the-mcp-server
    title: Creating the MCP Server
  - local: unit3_1/quiz1
    title: Quiz 1 - MCP Server Implementation
  - local: unit3_1/mcp-client
    title: MCP Client
  - local: unit3_1/webhook-listener
    title: Webhook Listener
  - local: unit3_1/quiz2
    title: Quiz 2 - Pull Request Agent Integration
  - local: unit3_1/conclusion
    title: Conclusion
>>>>>>> 2cc3ef8a
<|MERGE_RESOLUTION|>--- conflicted
+++ resolved
@@ -43,7 +43,6 @@
   - local: unit2/tiny-agents
     title: Building Tiny Agents with MCP and the Hugging Face Hub
 
-<<<<<<< HEAD
 - title: "3. Advanced MCP Development: Custom Workflow Servers"
   sections:
   - local: unit3/introduction
@@ -56,7 +55,7 @@
     title: "Module 3: Slack Notification"
   - local: unit3/conclusion
     title: "Unit 3 Conclusion"
-=======
+
 - title: "3.1. Use Case: Build a Pull Request Agent on the Hub"
   sections:
   - local: unit3_1/introduction
@@ -74,5 +73,4 @@
   - local: unit3_1/quiz2
     title: Quiz 2 - Pull Request Agent Integration
   - local: unit3_1/conclusion
-    title: Conclusion
->>>>>>> 2cc3ef8a
+    title: Conclusion